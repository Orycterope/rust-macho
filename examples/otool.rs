#[macro_use]
extern crate log;
#[macro_use]
extern crate anyhow;

use std::env;
use std::fmt;
use std::fs::File;
use std::io::{stdout, Cursor, Seek, SeekFrom, Write};
use std::mem;
use std::ops::Deref;
use std::ops::Range;
use std::path::{Path, PathBuf};
use std::process::exit;
use std::rc::Rc;

<<<<<<< HEAD
use anyhow::{Error, bail, anyhow};
=======
use anyhow::Error;
>>>>>>> 89c41788
use byteorder::ReadBytesExt;
use memmap::Mmap;
use structopt::StructOpt;

use mach_object::*;

const APP_VERSION: &'static str = "0.1.1";

#[derive(Debug, StructOpt)]
#[structopt(name = "otool", about = "object file displaying tool")]
struct Opt {
    /// Specifies the architecture
    #[structopt(long = "arch", parse(try_from_str = parse_cpu_type))]
    cpu_type: Option<cpu_type_t>,

    /// Print verbosely (symbolically) when possible
    #[structopt(short = "v")]
    print_verbose: bool,

    /// Print no leading addresses or headers
    #[structopt(short = "X")]
    print_headers: bool,

    /// Print the fat headers
    #[structopt(short = "f")]
    print_fat_header: bool,

    /// Print the archive headers
    #[structopt(short = "a")]
    print_archive_header: bool,

    /// Print the mach header
    #[structopt(short = "h")]
    print_mach_header: bool,

    /// Print the load commands
    #[structopt(short = "l")]
    print_load_commands: bool,

    /// Print shared libraries used
    #[structopt(short = "L")]
    print_shared_lib: bool,

    /// Print shared library id name
    #[structopt(short = "D")]
    print_shared_lib_just_id: bool,

    /// Print the text section
    #[structopt(short = "t")]
    print_text_section: bool,

    /// Print the data section
    #[structopt(short = "d")]
    print_data_section: bool,

    /// Print the symbol table
    #[structopt(short = "n")]
    print_symbol_table: bool,

    /// Print contents of section
    #[structopt(name = "segname[:sectname]", short = "s", parse(try_from_str = parse_section))]
    print_sections: Vec<(String, Option<String>)>,

    /// Print the table of contents of a library
    #[structopt(short = "S")]
    print_lib_toc: bool,

    /// Print the mach-o binding info
    #[structopt(long = "bind")]
    print_bind_info: bool,

    /// Print the mach-o weak binding info
    #[structopt(long = "weak")]
    print_weak_bind_info: bool,

    /// Print the mach-o lazy binding info
    #[structopt(long = "lazy")]
    print_lazy_bind_info: bool,

    /// Print the mach-o rebasing info
    #[structopt(long = "rebase")]
    print_rebase_info: bool,

    /// Print the mach-o exported symbols
    #[structopt(long = "export")]
    print_export_trie: bool,

    /// Print the version of program
    #[structopt(long = "version")]
    print_version: bool,

    /// The object files
    #[structopt(parse(from_os_str))]
    files: Vec<PathBuf>,
}

fn parse_cpu_type(arch: &str) -> Result<cpu_type_t, Error> {
    get_arch_from_flag(arch)
        .map(|&(cpu_type, _)| cpu_type)
        .ok_or_else(|| anyhow!("unknown architecture specification flag: arch {}", arch))
}

fn parse_section(s: &str) -> Result<(String, Option<String>), Error> {
    let mut names = s.splitn(2, ':');
    let segname = names.next().ok_or_else(|| anyhow!("missing section name"))?;
    let sectname = names.next().map(|s| s.to_owned());

    Ok((segname.to_owned(), sectname))
}

fn main() {
    pretty_env_logger::init();

    let args: Vec<String> = env::args().collect();
    let program = Path::new(args[0].as_str()).file_name().unwrap().to_str().unwrap();

    let opt = Opt::from_args();

    if opt.print_version {
        println!("{} version {}", program, APP_VERSION);

        exit(0);
    }

    if opt.files.is_empty() {
        println!("at least one file must be specified");

        exit(-1);
    }

    let mut processor = FileProcessor { opt, w: stdout() };

    for filename in processor.files.clone() {
        if let Err(err) = processor.process(&filename) {
            eprintln!("fail to process file {:?}, {}", filename, err);

            exit(-1);
        }
    }
}

struct FileProcessor<T> {
    opt: Opt,
    w: T,
}

impl<T> Deref for FileProcessor<T> {
    type Target = Opt;

    fn deref(&self) -> &Self::Target {
        &self.opt
    }
}

struct FileProcessContext<'a> {
    filename: &'a Path,
    payload: &'a [u8],
    cur: Cursor<&'a [u8]>,
}

impl<'a> FileProcessContext<'a> {
    pub fn new(filename: &'a Path, payload: &'a [u8]) -> FileProcessContext<'a> {
        FileProcessContext {
            filename,
            payload,
            cur: Cursor::new(payload),
        }
    }

    fn hexdump(&mut self, addr: usize, size: usize) -> Result<Vec<u8>, Error> {
        let mut w = Vec::new();

        for off in 0..size {
            if (off % 16) == 0 {
                if off > 0 {
                    writeln!(&mut w, "")?;
                }

                write!(&mut w, "{:016x}\t", addr + off)?;
            }

            write!(&mut w, "{:02x} ", self.cur.read_u8()?)?;
        }

        writeln!(&mut w, "")?;

        Ok(w)
    }
}

impl<T: Write> FileProcessor<T> {
    fn process<P: AsRef<Path>>(&mut self, filename: P) -> Result<(), Error> {
        let filename = filename.as_ref();
        let file = File::open(filename)?;
        let mmap = unsafe { Mmap::map(&file) }?;
        let payload = mmap.as_ref();
        let mut cur = Cursor::new(payload);
        let file = OFile::parse(&mut cur)?;
        let mut ctxt = FileProcessContext::new(filename, payload);

        debug!("process file {:?} with {} bytes", filename, mmap.len());

        self.process_ofile(&file, &mut ctxt)?;

        Ok(())
    }

    fn process_ofile(&mut self, ofile: &OFile, ctxt: &mut FileProcessContext) -> Result<(), Error> {
        match ofile {
            &OFile::MachFile {
                ref header,
                ref commands,
            } => self.process_mach_file(&header, &commands, ctxt),
            &OFile::FatFile { magic, ref files } => self.process_fat_file(magic, files, ctxt),
            &OFile::ArFile { ref files } => self.process_ar_file(files, ctxt),
            &OFile::SymDef { ref ranlibs } => self.process_symdef(ranlibs, ctxt),
        }
    }

    fn print_mach_file(&self) -> bool {
        self.print_mach_header
            | self.print_load_commands
            | self.print_text_section
            | self.print_data_section
            | self.print_shared_lib
    }

    fn process_mach_file(
        &mut self,
        header: &MachHeader,
        commands: &[MachCommand],
        ctxt: &mut FileProcessContext,
    ) -> Result<(), Error> {
        if let Some(cpu_type) = self.cpu_type {
            if cpu_type != CPU_TYPE_ANY && cpu_type != header.cputype {
                return Ok(());
            }
        }

        if self.print_headers && self.print_mach_file() {
            if self.cpu_type.is_some() {
                writeln!(
                    self.w,
                    "{:?} (architecture {}):",
                    ctxt.filename,
                    get_arch_name_from_types(header.cputype, header.cpusubtype)
                        .unwrap_or(format!("cputype {} cpusubtype {}", header.cputype, header.cpusubtype).as_str())
                )?;
            } else {
                writeln!(self.w, "{:?}:", ctxt.filename)?;
            }
        }

        if self.print_mach_header {
            write!(self.w, "{}", header)?;
        }

        if self.print_load_commands {
            for (i, ref cmd) in commands.iter().enumerate() {
                writeln!(self.w, "Load command {}", i)?;
                write!(self.w, "{}", cmd)?;
            }
        }

        let ptr_size = if header.is_64bit() {
            mem::size_of::<u64>()
        } else {
            mem::size_of::<u32>()
        };

        let commands = commands
            .iter()
            .map(|load| load.command())
            .cloned()
            .collect::<Vec<LoadCommand>>();

        for cmd in &commands {
            match *cmd {
                LoadCommand::Segment { ref sections, .. } | LoadCommand::Segment64 { ref sections, .. } => {
                    for ref sect in sections {
                        let print_section = self.print_sections.iter().any(|(ref segname, ref sectname)| {
                            segname.as_str() == sect.segname
                                && (sectname
                                    .as_ref()
                                    .map_or(true, |sectname| sectname.as_str() == sect.sectname))
                        });
                        let print_text_section =
                            self.print_text_section && (sect.segname == SEG_TEXT && sect.sectname == SECT_TEXT);
                        let print_data_section =
                            self.print_data_section && (sect.segname == SEG_DATA && sect.sectname == SECT_DATA);

                        if print_section || print_text_section || print_data_section {
                            if self.print_headers {
                                writeln!(self.w, "payloads of ({},{}) section", sect.segname, sect.sectname)?;
                            }

                            ctxt.cur.seek(SeekFrom::Start(sect.offset as u64))?;

                            let dump = ctxt.hexdump(sect.addr, sect.size)?;

                            self.w.write(&dump[..])?;
                        }
                    }
                }

                LoadCommand::IdFvmLib(ref fvmlib) | LoadCommand::LoadFvmLib(ref fvmlib)
                    if self.print_shared_lib && !self.print_shared_lib_just_id =>
                {
                    writeln!(self.w, "\t{} (minor version {})", fvmlib.name, fvmlib.minor_version)?;
                }

                LoadCommand::IdDyLib(ref dylib)
                | LoadCommand::LoadDyLib(ref dylib)
                | LoadCommand::LoadWeakDyLib(ref dylib)
                | LoadCommand::ReexportDyLib(ref dylib)
                | LoadCommand::LoadUpwardDylib(ref dylib)
                | LoadCommand::LazyLoadDylib(ref dylib)
                    if self.print_shared_lib && (cmd.cmd() == LC_ID_DYLIB || !self.print_shared_lib_just_id) =>
                {
                    if self.print_shared_lib_just_id {
                        write!(self.w, "{}", dylib.name)?;
                    } else {
                        writeln!(
                            self.w,
                            "\t{} (compatibility version {}.{}.{}, current version {}.{}.{})",
                            dylib.name,
                            dylib.compatibility_version.major(),
                            dylib.compatibility_version.minor(),
                            dylib.compatibility_version.release(),
                            dylib.current_version.major(),
                            dylib.current_version.minor(),
                            dylib.current_version.release()
                        )?;
                    }
                }

                LoadCommand::SymTab {
                    symoff,
                    nsyms,
                    stroff,
                    strsize,
                } => {
                    if self.print_symbol_table {
                        let sections = commands
                            .iter()
                            .filter_map(|cmd| match cmd {
                                LoadCommand::Segment { ref sections, .. }
                                | LoadCommand::Segment64 { ref sections, .. } => Some(sections),
                                _ => None,
                            })
                            .flat_map(|sections| sections.clone())
                            .collect();

                        if ctxt.cur.seek(SeekFrom::Start(u64::from(symoff))).is_ok() {
                            let mut cur = ctxt.cur.clone();
                            let symbols = SymbolIter::new(
                                &mut cur,
                                sections,
                                nsyms,
                                stroff,
                                strsize,
                                header.is_bigend(),
                                header.is_64bit(),
                            );
                            for symbol in symbols {
                                writeln!(self.w, "{}", symbol)?;
                            }
                        }
                    }
                }

                LoadCommand::DyldInfo {
                    bind_off,
                    bind_size,
                    weak_bind_off,
                    weak_bind_size,
                    lazy_bind_off,
                    lazy_bind_size,
                    rebase_off,
                    rebase_size,
                    export_off,
                    export_size,
                } => {
                    if self.print_bind_info {
                        let payload = ctxt.payload.checked_slice(bind_off as usize, bind_size as usize)?;

                        writeln!(self.w, "Bind table:")?;
                        writeln!(
                            self.w,
                            "segment  section            address    type       addend dylib            symbol"
                        )?;

                        for symbol in Bind::parse(payload, ptr_size) {
                            writeln!(self.w, "{}", BindSymbolFmt(symbol, &commands))?;
                        }
                    }

                    if self.print_weak_bind_info {
                        let payload = ctxt
                            .payload
                            .checked_slice(weak_bind_off as usize, weak_bind_size as usize)?;

                        writeln!(self.w, "Weak bind table:")?;
                        writeln!(self.w, "segment section          address       type     addend symbol")?;

                        for symbol in WeakBind::parse(payload, ptr_size) {
                            writeln!(self.w, "{}", WeakBindSymbolFmt(symbol, &commands))?;
                        }
                    }

                    if self.print_lazy_bind_info {
                        let payload = ctxt
                            .payload
                            .checked_slice(lazy_bind_off as usize, lazy_bind_size as usize)?;

                        writeln!(self.w, "Lazy bind table:")?;

                        for symbol in LazyBind::parse(payload, ptr_size) {
                            writeln!(self.w, "{}", LazyBindSymbolFmt(symbol, &commands))?;
                        }
                    }

                    if self.print_rebase_info {
                        let payload = ctxt.payload.checked_slice(rebase_off as usize, rebase_size as usize)?;

                        writeln!(self.w, "Rebase table:")?;
                        writeln!(self.w, "segment  section            address     type")?;

                        for symbol in Rebase::parse(payload, ptr_size) {
                            writeln!(self.w, "{}", RebaseSymbolFmt(symbol, &commands))?;
                        }
                    }

                    if self.print_export_trie {
                        let payload = ctxt.payload.checked_slice(export_off as usize, export_size as usize)?;

                        writeln!(self.w, "Exports trie:")?;

                        let mut symbols = ExportTrie::parse(payload)?.symbols().collect::<Vec<ExportSymbol>>();

                        symbols.sort_by(|lhs, rhs| lhs.address().cmp(&rhs.address()));

                        for symbol in symbols {
                            writeln!(self.w, "{}", ExportSymbolFmt(symbol, &commands))?;
                        }
                    }
                }

                _ => {}
            }
        }

        Ok(())
    }

    fn process_fat_file(
        &mut self,
        magic: u32,
        files: &Vec<(FatArch, OFile)>,
        ctxt: &mut FileProcessContext,
    ) -> Result<(), Error> {
        if self.print_fat_header {
            let header = FatHeader {
                magic: magic,
                archs: files.iter().map(|&(ref arch, _)| arch.clone()).collect(),
            };

            write!(self.w, "{}", header)?;
        }

        for &(ref arch, ref file) in files {
            let start = arch.offset as usize;
            let end = arch.offset.checked_add(arch.size).ok_or(MachError::NumberOverflow)? as usize;

            if start >= ctxt.payload.len() {
                bail!("file offset overflow, {}", start)
            }

            if end > ctxt.payload.len() {
                bail!("file offset overflow, {}", end)
            }

            let mut ctxt = FileProcessContext::new(&ctxt.filename, &ctxt.payload[start..end]);

            self.process_ofile(file, &mut ctxt)?;
        }

        Ok(())
    }

    fn process_ar_file(&mut self, files: &Vec<(ArHeader, OFile)>, ctxt: &mut FileProcessContext) -> Result<(), Error> {
        if self.print_headers && (self.print_lib_toc || self.print_mach_file()) {
            writeln!(self.w, "Archive :{:?}", ctxt.filename)?;
        }

        if self.print_archive_header {
            for &(ref header, _) in files {
                write!(self.w, "{}", header)?;
            }
        }

        for &(ref header, ref file) in files {
            let filename = if let Some(ref name) = header.ar_member_name {
                ctxt.filename.join(name)
            } else {
                ctxt.filename.to_owned()
            };

            self.process_ofile(
                file,
                &mut FileProcessContext {
                    filename: &filename,
                    payload: ctxt.payload,
                    cur: ctxt.cur.clone(),
                },
            )?;
        }

        Ok(())
    }

    fn process_symdef(&mut self, ranlibs: &Vec<RanLib>, ctxt: &mut FileProcessContext) -> Result<(), Error> {
        if self.print_lib_toc {
            writeln!(self.w, "Table of contents from: {:?}", ctxt.filename)?;
            writeln!(
                self.w,
                "size of ranlib structures: {} (number {})",
                ranlibs.len() * mem::size_of::<RanLib>(),
                ranlibs.len()
            )?;
            writeln!(self.w, "object offset  string index")?;

            for ref ranlib in ranlibs {
                writeln!(self.w, "{:<14} {}", ranlib.ran_off, ranlib.ran_strx)?;
            }
        }

        Ok(())
    }
}

struct BindSymbolFmt<'a>(BindSymbol, &'a [LoadCommand]);

impl<'a> fmt::Display for BindSymbolFmt<'a> {
    fn fmt(&self, f: &mut fmt::Formatter) -> fmt::Result {
        let dylib_name = dylib_name(self.1, self.0.dylib_ordinal).ok_or(fmt::Error)?;
        let (segment_name, segment_range, sections) = segmnet_info(self.1, self.0.segment_index).ok_or(fmt::Error)?;
        let address = (segment_range.start as isize + self.0.symbol_offset) as usize;

        if address >= segment_range.end {
            return Err(fmt::Error);
        }

        let section_name = section_name(sections, address).ok_or(fmt::Error)?;

        write!(
            f,
            "{:8} {:16} 0x{:08X} {:10}  {:5} {:<16} {}{}",
            segment_name,
            section_name,
            address,
            self.0.symbol_type,
            self.0.addend,
            dylib_name,
            self.0.name,
            if self.0.flags.contains(BindSymbolFlags::WEAK_IMPORT) {
                " (weak import)"
            } else {
                ""
            }
        )
    }
}

struct WeakBindSymbolFmt<'a>(WeakBindSymbol, &'a [LoadCommand]);

impl<'a> fmt::Display for WeakBindSymbolFmt<'a> {
    fn fmt(&self, f: &mut fmt::Formatter) -> fmt::Result {
        let (segment_name, segment_range, sections) = segmnet_info(self.1, self.0.segment_index).ok_or(fmt::Error)?;
        let address = (segment_range.start as isize + self.0.symbol_offset) as usize;

        if address >= segment_range.end {
            return Err(fmt::Error);
        }

        let section_name = section_name(sections, address).ok_or(fmt::Error)?;

        write!(
            f,
            "{:8} {:16} 0x{:08X} {:10}  {:5} {}{}",
            segment_name,
            section_name,
            address,
            self.0.symbol_type,
            self.0.addend,
            self.0.name,
            if self.0.flags.contains(BindSymbolFlags::NON_WEAK_DEFINITION) {
                " (strong)"
            } else {
                ""
            }
        )
    }
}

struct LazyBindSymbolFmt<'a>(LazyBindSymbol, &'a [LoadCommand]);

impl<'a> fmt::Display for LazyBindSymbolFmt<'a> {
    fn fmt(&self, f: &mut fmt::Formatter) -> fmt::Result {
        let dylib_name = dylib_name(self.1, self.0.dylib_ordinal).ok_or(fmt::Error)?;
        let (segment_name, segment_range, sections) = segmnet_info(self.1, self.0.segment_index).ok_or(fmt::Error)?;
        let address = (segment_range.start as isize + self.0.symbol_offset) as usize;

        if address >= segment_range.end {
            return Err(fmt::Error);
        }

        let section_name = section_name(sections, address).ok_or(fmt::Error)?;

        write!(
            f,
            "{:8} {:16} 0x{:08X} {:<16} {}{}",
            segment_name,
            section_name,
            address,
            dylib_name,
            self.0.name,
            if self.0.flags.contains(BindSymbolFlags::WEAK_IMPORT) {
                " (weak import)"
            } else {
                ""
            }
        )
    }
}

struct RebaseSymbolFmt<'a>(RebaseSymbol, &'a [LoadCommand]);

impl<'a> fmt::Display for RebaseSymbolFmt<'a> {
    fn fmt(&self, f: &mut fmt::Formatter) -> fmt::Result {
        let (segment_name, segment_range, sections) = segmnet_info(self.1, self.0.segment_index).ok_or(fmt::Error)?;

        let address = (segment_range.start as isize + self.0.symbol_offset) as usize;

        if address >= segment_range.end {
            return Err(fmt::Error);
        }

        let section_name = section_name(sections, address).ok_or(fmt::Error)?;

        write!(
            f,
            "{:8} {:18} 0x{:08X}  {}",
            segment_name, section_name, address, self.0.symbol_type
        )
    }
}

struct ExportSymbolFmt<'a>(ExportSymbol, &'a [LoadCommand]);

impl<'a> fmt::Display for ExportSymbolFmt<'a> {
    fn fmt(&self, f: &mut fmt::Formatter) -> fmt::Result {
        match self.0.symbol {
            ExportType::Reexport { .. } => {
                write!(f, "[re-export] ")?;
            }
            ExportType::Regular { address }
            | ExportType::Weak { address }
            | ExportType::Stub { offset: address, .. } => {
                write!(f, "0x{:08X}  ", address)?;
            }
        }

        write!(f, "{}", self.0.name)?;

        let mut attrs = vec![];

        match self.0.kind {
            ExportKind::Absolute => {
                attrs.push("absolute".to_owned());
            }
            ExportKind::ThreadLocal => {
                attrs.push("per-thread".to_owned());
            }
            ExportKind::Regular => {}
        }

        match self.0.symbol {
            ExportType::Reexport { ordinal, ref name } => {
                let dylib_name = dylib_name(self.1, ordinal).ok_or(fmt::Error)?;

                if name.is_empty() {
                    attrs.push(format!("from {}", dylib_name));
                } else {
                    attrs.push(format!("{} from {}", name, dylib_name));
                }
            }
            ExportType::Weak { .. } => {
                attrs.push("weak".to_owned());
            }
            ExportType::Stub { resolver, .. } => {
                attrs.push(format!("resolver = 0x{:08X}", resolver));
            }
            ExportType::Regular { .. } => {}
        }

        if !attrs.is_empty() {
            write!(f, " [")?;

            while let Some(attr) = attrs.pop() {
                write!(f, "{}", attr)?;

                if !attrs.is_empty() {
                    write!(f, ", ")?;
                }
            }

            write!(f, "]")?;
        }

        Ok(())
    }
}

fn segmnet_info(commands: &[LoadCommand], segment_index: usize) -> Option<(&str, Range<usize>, &[Rc<Section>])> {
    commands.get(segment_index).and_then(|cmd| match cmd {
        &LoadCommand::Segment {
            ref segname,
            vmaddr,
            vmsize,
            ref sections,
            ..
        }
        | &LoadCommand::Segment64 {
            ref segname,
            vmaddr,
            vmsize,
            ref sections,
            ..
        } => Some((segname.as_str(), (vmaddr..vmaddr + vmsize), sections.as_slice())),
        _ => None,
    })
}

fn section_name(sections: &[Rc<Section>], addr: usize) -> Option<&str> {
    sections
        .iter()
        .map(|section| section.as_ref())
        .find(|section| section.addr <= addr && section.addr + section.size > addr)
        .map(|section| section.sectname.as_str())
}

fn dylib_name(commands: &[LoadCommand], ordinal: usize) -> Option<&str> {
    commands
        .iter()
        .flat_map(|cmd| match cmd {
            &LoadCommand::LoadDyLib(ref dylib)
            | &LoadCommand::LoadWeakDyLib(ref dylib)
            | &LoadCommand::ReexportDyLib(ref dylib)
            | &LoadCommand::LoadUpwardDylib(ref dylib)
            | &LoadCommand::LazyLoadDylib(ref dylib) => Some(dylib),
            _ => None,
        })
        .nth(ordinal - 1)
        .and_then(|dylib| Path::new(dylib.name.as_str()).file_name())
        .and_then(|filename| filename.to_str())
}<|MERGE_RESOLUTION|>--- conflicted
+++ resolved
@@ -14,11 +14,7 @@
 use std::process::exit;
 use std::rc::Rc;
 
-<<<<<<< HEAD
-use anyhow::{Error, bail, anyhow};
-=======
 use anyhow::Error;
->>>>>>> 89c41788
 use byteorder::ReadBytesExt;
 use memmap::Mmap;
 use structopt::StructOpt;
